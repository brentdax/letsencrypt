--- conflicted
+++ resolved
@@ -32,11 +32,7 @@
     # That includes subdomains of top 10,000 sites, but not if the subdomain
     # is below a public suffix (such as a dynamic DNS provider or hosting
     # umbrella, perhaps)
-<<<<<<< HEAD
-    parts = hostname.split(".")
-=======
     parts = hostname.lower().split(".")
->>>>>>> 39d19249
     for n in range(2, len(parts)+1):
       name_or_parent = ".".join(parts[-n:])
       if name_or_parent in top_10k:
