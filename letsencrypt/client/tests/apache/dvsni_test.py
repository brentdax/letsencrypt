--- conflicted
+++ resolved
@@ -6,14 +6,10 @@
 import mock
 
 from letsencrypt.client import challenge_util
-
 from letsencrypt.client import constants
 from letsencrypt.client import le_util
 
-<<<<<<< HEAD
-=======
 from letsencrypt.client.apache.obj import Addr
->>>>>>> 9d090017
 
 from letsencrypt.client.tests.apache import util
 
