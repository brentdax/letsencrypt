--- conflicted
+++ resolved
@@ -229,8 +229,13 @@
 
         try:
             acme.acme_object_validate(response.content)
-        except jsonschema.ValidationError:
-            raise Exception('Response from server is not a valid ACME message')
+        except ValueError:
+            logger.fatal('Server did not send JSON serializable message')
+            sys.exit(8)
+        except jsonschema.ValidationError as error:
+            logger.fatal('Server did not send valid ACME message')
+            logger.fatal(error)
+            sys.exit(8)
 
         return response.json()
 
@@ -251,7 +256,8 @@
         try:
             return self.is_expected_msg(response, expected)
         except:  # TODO: too generic exception
-            raise Exception('Expected message (%s) not received' % expected)
+            raise errors.LetsEncryptClientError(
+                'Expected message (%s) not received' % expected)
 
     def is_expected_msg(self, response, expected, delay=3, rounds=20):
         """Is reponse expected ACME message?
@@ -285,7 +291,7 @@
                              (response["error"],
                               response.get("message", ""),
                               response.get("moreInfo", "")))
-                raise Exception(response["error"])
+                raise errors.LetsEncryptClientError(response["error"])
 
             elif response["type"] == "defer":
                 logger.info("Waiting for %d seconds..." % delay)
@@ -435,45 +441,8 @@
                 # Handle other cleanup if needed
                 pass
 
-<<<<<<< HEAD
-    def is_expected_msg(self, msg_dict, expected, delay=3, rounds = 20):
-        for i in range(rounds):
-            if msg_dict["type"] == expected:
-                return msg_dict
-
-            elif msg_dict["type"] == "error":
-                logger.error("%s: %s - More Info: %s" %
-                             (msg_dict["error"],
-                              msg_dict.get("message", ""),
-                              msg_dict.get("moreInfo", "")))
-                raise errors.LetsEncryptClientError(msg_dict["error"])
-
-            elif msg_dict["type"] == "defer":
-                logger.info("Waiting for %d seconds..." % delay)
-                time.sleep(delay)
-                msg_dict = self.send(self.status_request(msg_dict["token"]))
-            else:
-                logger.fatal("Received unexpected message")
-                logger.fatal("Expected: %s" % expected)
-                logger.fatal("Received: " + msg_dict)
-                sys.exit(33)
-
-        logger.error("Server has deferred past the max of %d seconds" %
-                     (rounds * delay))
-        return None
-
-
-    def authorization_request(self, id, name, server_nonce, responses):
-        auth_req = {"type":"authorizationRequest",
-                    "sessionID":id,
-                    "nonce":server_nonce}
-
-        auth_req["signature"] = crypto_util.create_sig(
-            name + le_util.b64_url_dec(server_nonce), self.key_file)
-=======
     def verify_identity(self, challenge_msg):
         """Verify identity.
->>>>>>> 26e5535d
 
         :param challenge_msg: ACME "challenge" message.
         :type challenge_msg: dict
@@ -523,100 +492,7 @@
         :type encrypt: bool
 
         """
-<<<<<<< HEAD
-        chall_cost = {}
-        max_cost = 0
-        for i, chall in enumerate(CONFIG.CHALLENGE_PREFERENCES):
-            chall_cost[chall] = i
-            max_cost += i
-
-        best_combo = []
-        # Set above completing all of the available challenges
-        best_combo_cost = max_cost + 1
-
-        combo_total = 0
-        for combo in combos:
-            for c in combo:
-                combo_total += chall_cost.get(challenges[c]["type"], max_cost)
-            if combo_total < best_combo_cost:
-                best_combo = combo
-                best_combo_cost = combo_total
-            combo_total = 0
-
-        if not best_combo:
-            logger.fatal("Client does not support any combination of \
-            challenges to satisfy ACME server")
-            sys.exit(22)
-
-        return best_combo
-
-    def __find_dumb_path(self, challenges):
-        """
-        Should be called if the combinations hint is not included by the server
-        This function returns the best path that does not contain multiple
-        mutually exclusive challenges
-        """
-        # Add logic for a crappy server
-        # Choose a DV
-        path = []
-        for pref_c in CONFIG.CHALLENGE_PREFERENCES:
-            for i, offered_c in enumerate(challenges):
-                if (pref_c == offered_c["type"] and
-                    self.is_preferred(offered_c["type"], path)):
-                    path.append((i, offered_c["type"]))
-
-        return [tup[0] for tup in path]
-
-
-    def is_preferred(self, offered_c_type, path):
-        for tup in path:
-            for s in CONFIG.EXCLUSIVE_CHALLENGES:
-                # Second part is in case we eventually allow multiple names
-                # to be challenges at the same time
-                if (tup[1] in s and offered_c_type in s and
-                tup[1] != offered_c_type):
-                    return False
-
-        return True
-
-    def send(self, json_obj):
-        json_encoded = json.dumps(json_obj)
-        acme.acme_object_validate(json_encoded)
-
-        try:
-            response = requests.post(
-                self.server_url,
-                data=json_encoded,
-                headers={"Content-Type": "application/json"},
-            )
-        except requests.exceptions.RequestException as e:
-            logger.fatal("Send() failed... may have lost connection to server")
-            logger.fatal(" ** ERROR **")
-            logger.fatal(e)
-            sys.exit(8)
-
-        try:
-            acme.acme_object_validate(response.content)
-        except ValueError:
-            logger.fatal('Server did not send JSON serializable message')
-            sys.exit(8)
-        except jsonschema.ValidationError as error:
-            logger.fatal('Server did not send valid ACME message')
-            logger.fatal(error)
-            sys.exit(8)
-
-        return response.json()
-
-    def store_revocation_token(self, token):
-        return
-
-
-
-    def store_cert_key(self, encrypt = False):
-        list_file = CONFIG.CERT_KEY_BACKUP + "LIST"
-=======
         list_file = os.path.join(CONFIG.CERT_KEY_BACKUP, "LIST")
->>>>>>> 26e5535d
         le_util.make_or_verify_dir(CONFIG.CERT_KEY_BACKUP, 0700)
         idx = 0
 
