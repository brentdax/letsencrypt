"""Let's Encrypt client crypto utility functions.

.. todo:: Make the transition to use PSS rather than PKCS1_v1_5 when the server
    is capable of handling the signatures.

"""
import logging
<<<<<<< HEAD
=======
import os
>>>>>>> ae31b81e
import time

import Crypto.Hash.SHA256
import Crypto.PublicKey.RSA
import Crypto.Signature.PKCS1_v1_5

import M2Crypto
import OpenSSL

from letsencrypt.client import le_util


# High level functions
def init_save_key(key_size, key_dir, keyname="key-letsencrypt.pem"):
    """Initializes and saves a privkey.

    Inits key and saves it in PEM format on the filesystem.

    .. note:: keyname is the attempted filename, it may be different if a file
        already exists at the path.

    :param int key_size: RSA key size in bits
    :param str key_dir: Key save directory.
    :param str keyname: Filename of key

    :returns: Key
    :rtype: :class:`letsencrypt.client.le_util.Key`

    :raises ValueError: If unable to generate the key given key_size.

    """
    try:
        key_pem = make_key(key_size)
    except ValueError as err:
        logging.fatal(str(err))
        raise err

    # Save file
    le_util.make_or_verify_dir(key_dir, 0o700, os.geteuid())
    key_f, key_path = le_util.unique_file(
        os.path.join(key_dir, keyname), 0o600)
    key_f.write(key_pem)
    key_f.close()

    logging.info("Generating key (%d bits): %s", key_size, key_path)

    return le_util.Key(key_path, key_pem)


def init_save_csr(privkey, names, cert_dir, csrname="csr-letsencrypt.pem"):
    """Initialize a CSR with the given private key.

    :param privkey: Key to include in the CSR
    :type privkey: :class:`letsencrypt.client.le_util.Key`

    :param set names: `str` names to include in the CSR

    :param str cert_dir: Certificate save directory.

    :returns: CSR
    :rtype: :class:`letsencrypt.client.le_util.CSR`

    """
    csr_pem, csr_der = make_csr(privkey.pem, names)

    # Save CSR
    le_util.make_or_verify_dir(cert_dir, 0o755)
    csr_f, csr_filename = le_util.unique_file(
        os.path.join(cert_dir, csrname), 0o644)
    csr_f.write(csr_pem)
    csr_f.close()

    logging.info("Creating CSR: %s", csr_filename)

    return le_util.CSR(csr_filename, csr_der, "der")


# Lower level functions
def make_csr(key_str, domains):
    """Generate a CSR.

    :param str key_str: RSA key.
    :param list domains: Domains included in the certificate.

    :returns: new CSR in PEM and DER form containing all domains
    :rtype: tuple

    """
    assert domains, "Must provide one or more hostnames for the CSR."
    rsa_key = M2Crypto.RSA.load_key_string(key_str)
    pubkey = M2Crypto.EVP.PKey()
    pubkey.assign_rsa(rsa_key)

    csr = M2Crypto.X509.Request()
    csr.set_pubkey(pubkey)
    name = csr.get_subject()
    name.C = "US"
    name.ST = "Michigan"
    name.L = "Ann Arbor"
    name.O = "EFF"
    name.OU = "University of Michigan"
    name.CN = domains[0]

    extstack = M2Crypto.X509.X509_Extension_Stack()
    ext = M2Crypto.X509.new_extension(
        "subjectAltName", ", ".join("DNS:%s" % d for d in domains))

    extstack.push(ext)
    csr.add_extensions(extstack)
    csr.sign(pubkey, "sha256")
    assert csr.verify(pubkey)
    pubkey2 = csr.get_pubkey()
    assert csr.verify(pubkey2)
    return csr.as_pem(), csr.as_der()


# WARNING: the csr and private key file are possible attack vectors for TOCTOU
# We should either...
# A. Do more checks to verify that the CSR is trusted/valid
# B. Audit the parsing code for vulnerabilities

def valid_csr(csr):
    """Validate CSR.

    Check if `csr` is a valid CSR for the given domains.

    :param str csr: CSR in PEM.

    :returns: Validity of CSR.
    :rtype: bool

    """
    try:
        csr_obj = M2Crypto.X509.load_request_string(csr)
        return bool(csr_obj.verify(csr_obj.get_pubkey()))
    except M2Crypto.X509.X509Error:
        return False


def csr_matches_pubkey(csr, privkey):
    """Does private key correspond to the subject public key in the CSR?

    :param str csr: CSR in PEM.
    :param str privkey: Private key file contents

    :returns: Correspondence of private key to CSR subject public key.
    :rtype: bool

    """
    csr_obj = M2Crypto.X509.load_request_string(csr)
    privkey_obj = M2Crypto.RSA.load_key_string(privkey)
    return csr_obj.get_pubkey().get_rsa().pub() == privkey_obj.pub()


def make_key(bits):
    """Generate PEM encoded RSA key.

    :param int bits: Number of bits, at least 1024.

    :returns: new RSA key in PEM form with specified number of bits
    :rtype: str

    """
    return Crypto.PublicKey.RSA.generate(bits).exportKey(format="PEM")


def valid_privkey(privkey):
    """Is valid RSA private key?

    :param str privkey: Private key file contents

    :returns: Validity of private key.
    :rtype: bool

    """
    try:
        return bool(M2Crypto.RSA.load_key_string(privkey).check_key())
    except M2Crypto.RSA.RSAError:
        return False


def make_ss_cert(key_str, domains, not_before=None,
                 validity=(7 * 24 * 60 * 60)):
    """Returns new self-signed cert in PEM form.

    Uses key_str and contains all domains.

    """
    assert domains, "Must provide one or more hostnames for the CSR."

    rsa_key = M2Crypto.RSA.load_key_string(key_str)
    pubkey = M2Crypto.EVP.PKey()
    pubkey.assign_rsa(rsa_key)

    cert = M2Crypto.X509.X509()
    cert.set_pubkey(pubkey)
    cert.set_serial_number(1337)
    cert.set_version(2)

    current_ts = long(time.time() if not_before is None else not_before)
    current = M2Crypto.ASN1.ASN1_UTCTIME()
    current.set_time(current_ts)
    expire = M2Crypto.ASN1.ASN1_UTCTIME()
    expire.set_time(current_ts + validity)
    cert.set_not_before(current)
    cert.set_not_after(expire)

    subject = cert.get_subject()
    subject.C = "US"
    subject.ST = "Michigan"
    subject.L = "Ann Arbor"
    subject.O = "University of Michigan and the EFF"
    subject.CN = domains[0]
    cert.set_issuer(cert.get_subject())

    if len(domains) > 1:
        cert.add_ext(M2Crypto.X509.new_extension(
            "basicConstraints", "CA:FALSE"))
        cert.add_ext(M2Crypto.X509.new_extension(
            "subjectAltName", ", ".join(["DNS:%s" % d for d in domains])))

    cert.sign(pubkey, "sha256")
    assert cert.verify(pubkey)
    assert cert.verify()
    # print check_purpose(,0
    return cert.as_pem()


def _request_san(req):  # TODO: implement directly in PyOpenSSL!
    # constants based on implementation of
    # OpenSSL.crypto.X509Error._subjectAltNameString
    parts_separator = ", "
    part_separator = ":"
    extension_short_name = "subjectAltName"

    # pylint: disable=protected-access,no-member
    label = OpenSSL.crypto.X509Extension._prefixes[OpenSSL.crypto._lib.GEN_DNS]
    assert parts_separator not in label
    prefix = label + part_separator

    extensions = [ext._subjectAltNameString().split(parts_separator)
                  for ext in req.get_extensions()
                  if ext.get_short_name() == extension_short_name]
    # WARNING: this function assumes that no SAN can include
    # parts_separator, hence the split!

    return [part.split(part_separator)[1] for parts in extensions
            for part in parts if part.startswith(prefix)]


def get_sans_from_csr(csr, typ=OpenSSL.crypto.FILETYPE_PEM):
    """Get list of Subject Alternative Names from signing request.

    :param str csr: Certificate Signing Request in PEM format (must contain
        one or more subjectAlternativeNames, or the function will fail,
        raising ValueError)

    :returns: List of referenced subject alternative names
    :rtype: list

    """
    try:
        request = OpenSSL.crypto.load_certificate_request(typ, csr)
    except OpenSSL.crypto.Error as error:
        logging.exception(error)
        raise
    return _request_san(request)<|MERGE_RESOLUTION|>--- conflicted
+++ resolved
@@ -5,10 +5,7 @@
 
 """
 import logging
-<<<<<<< HEAD
-=======
 import os
->>>>>>> ae31b81e
 import time
 
 import Crypto.Hash.SHA256
